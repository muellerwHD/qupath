/*-
 * #%L
 * This file is part of QuPath.
 * %%
 * Copyright (C) 2014 - 2016 The Queen's University of Belfast, Northern Ireland
 * Contact: IP Management (ipmanagement@qub.ac.uk)
 * %%
 * This program is free software: you can redistribute it and/or modify
 * it under the terms of the GNU General Public License as
 * published by the Free Software Foundation, either version 3 of the
 * License, or (at your option) any later version.
 * 
 * This program is distributed in the hope that it will be useful,
 * but WITHOUT ANY WARRANTY; without even the implied warranty of
 * MERCHANTABILITY or FITNESS FOR A PARTICULAR PURPOSE.  See the
 * GNU General Public License for more details.
 * 
 * You should have received a copy of the GNU General Public
 * License along with this program.  If not, see
 * <http://www.gnu.org/licenses/gpl-3.0.html>.
 * #L%
 */

package qupath;

import java.awt.image.BufferedImage;
import java.io.File;
import java.io.IOException;
import java.io.PrintWriter;
import java.util.ArrayList;
import java.util.List;
import java.util.ServiceLoader;

import javax.script.ScriptContext;
import javax.script.ScriptEngine;
import javax.script.ScriptEngineManager;
import javax.script.ScriptException;
import javax.script.SimpleScriptContext;

import org.slf4j.Logger;
import org.slf4j.LoggerFactory;

import picocli.CommandLine;
import picocli.CommandLine.Command;
import picocli.CommandLine.HelpCommand;
import picocli.CommandLine.IVersionProvider;
import picocli.CommandLine.Option;
import picocli.CommandLine.Parameters;
import picocli.CommandLine.ParseResult;
import qupath.lib.common.GeneralTools;
import qupath.lib.gui.BuildInfo;
import qupath.lib.gui.ExtensionClassLoader;
import qupath.lib.gui.QuPathApp;
import qupath.lib.gui.Version;
import qupath.lib.gui.extensions.Subcommand;
import qupath.lib.gui.logging.LogManager;
import qupath.lib.gui.logging.LogManager.LogLevel;
import qupath.lib.gui.prefs.PathPrefs;
import qupath.lib.gui.scripting.DefaultScriptEditor;
import qupath.lib.gui.scripting.QPEx;
import qupath.lib.gui.tma.QuPathTMAViewer;
import qupath.lib.images.ImageData;
import qupath.lib.images.servers.ImageServer;
import qupath.lib.images.servers.ImageServerProvider;
import qupath.lib.projects.Project;
import qupath.lib.projects.ProjectIO;
import qupath.lib.scripting.QP;

/**
 * Main QuPath launcher.
 * 
 * @author Pete Bankhead
 *
 */
@Command(name = "qupath", subcommands = {HelpCommand.class, ScriptCommand.class}, 
	descriptionHeading = "QuPath command line",
	footer = {"",
			"Copyright(c) The Queen's University Belfast (2014-2016)",
			"Copyright(c) QuPath developers (2017-2020)",
			"Copyright(c) The University of Edinburgh (2018-2020)"
			}, mixinStandardHelpOptions = true, versionProvider = QuPath.VersionProvider.class)
public class QuPath {
	
	private final static Logger logger = LoggerFactory.getLogger(QuPath.class);
	
	@Option(names = {"-r", "--reset"}, description = "Reset all QuPath preferences.")
	static boolean reset;
	
	@Option(names = {"-q", "--quiet"}, description = "Launch QuPath quietly, without setup dialogs, update checks or messages.")
	static boolean quiet;
	
	@Option(names = {"-p", "--project"}, description = "Launch QuPath and open specified project.")
	static String project;
	
	@Option(names = {"-i", "--image"}, description = {"Launch QuPath and open the specified image.",
											"This should be the image name if a project is also specified, otherwise the full image path."})
	static String image;
	
	@Option(names = {"-t", "--tma"}, description = "Launch standalone viewer for TMA summary results.")
	static boolean tma;

	@Option(names = {"-l", "--log"}, description = {"Log level (default = INFO).", "Options: ${COMPLETION-CANDIDATES}"} )
	static LogLevel logLevel = LogLevel.INFO;
		
	
	/**
	 * Main class to launch QuPath.
	 * 
	 * @param args
	 */
	public static void main(String[] args) {
		CommandLine cmd = new CommandLine(new QuPath());
		cmd.setCaseInsensitiveEnumValuesAllowed(true);
		cmd.setUnmatchedArgumentsAllowed(false);
		cmd.setStopAtPositional(true);
		cmd.setExpandAtFiles(false);
		// Check for subcommands loaded in extensions
		for (var subcommand : ServiceLoader.load(Subcommand.class)) {
			cmd.addSubcommand(subcommand);
		}
		ParseResult pr;
		try {
			pr = cmd.parseArgs(args);
		} catch (Exception e) {
			logger.error("An error has occured, please type -h to display help message.\n" + e.getLocalizedMessage());
			return;
		}
		
		// Catch -h/--help and -V/--version
		if (cmd.isUsageHelpRequested()) {
			   cmd.usage(System.out);
			   return;
			} else if (cmd.isVersionHelpRequested()) {
			   cmd.printVersionHelp(System.out);
			   return;
			}
		
		// Catch -t/--tma
		if (tma) {
			QuPathTMAViewer.launch(QuPathTMAViewer.class);
			return;
		}
		
		// Catch -r/--reset
		if (reset) {
			PathPrefs.resetPreferences();
		}
		
		// Set log level
		if (logLevel != null)
			LogManager.setRootLogLevel(logLevel);
				
		// Catch all possible Options, then launch QuPath
		if (!pr.hasSubcommand()) {

			// If no subcommand, parse the arguments and launch QuPathApp.
			List<String> CLIArgs = new ArrayList<String>();
			
			if (quiet)
				CLIArgs.add("--quiet=true");
		
			if (project != null && !project.equals("") && project.endsWith(ProjectIO.getProjectExtension()))
<<<<<<< HEAD
				CLIArgs.addAll(Arrays.asList("--project=" + project));
		
			if (image != null && !image.equals(""))
				CLIArgs.addAll(Arrays.asList("--image=" + image));

=======
				CLIArgs.add("--project=" + project);
		
			if (image != null && !image.equals(""))
				CLIArgs.add("--image=" + image);
			
>>>>>>> be718366
			QuPathApp.launch(QuPathApp.class, CLIArgs.toArray(new String[CLIArgs.size()]));

		} else {
			// Parse and execute subcommand with args
			int exitCode = cmd.execute(args);
			System.exit(exitCode);
		}
	
		return;
	}
	
	
	
	static class VersionProvider implements IVersionProvider {

		@Override
		public String[] getVersion() throws Exception {
			var version = BuildInfo.getInstance().getVersion();
			var buildString = BuildInfo.getInstance().getBuildString();
			var strings = new ArrayList<>();
			if (version != null && version != Version.UNKNOWN) {
				var temp = version.toString();
				if (!temp.startsWith("v"))
					temp = "v" + temp;
				strings.add("QuPath " + temp);
			}
			if (buildString != null)
				strings.add(buildString);
			if (strings.isEmpty())
				return new String[] {"Unknown QuPath version!"};
			else {
				strings.add("");
				return strings.toArray(String[]::new);
			}
		}
		
		
		
	}
	
}


// TODO: should script only end with .groovy or can it end with something else?
@Command(name = "script", description = {
		"Runs script for a given image or project.",
		"By default, this will not save changes to any data files."},
		footer = "\nCopyright(c) 2020")
class ScriptCommand implements Runnable {
	
	final private static Logger logger = LoggerFactory.getLogger(ScriptCommand.class);
	
	@Parameters(index = "0", description = "Path to the script file (.groovy).", arity = "0..1", paramLabel = "script")
	private String scriptFile;
	
	@Option(names = {"-c", "--cmd"}, description = "Groovy script passed a a string", paramLabel = "command")
	private String scriptCommand;
	
	@Option(names = {"-i", "--image"}, description = "Path to an image file.", paramLabel = "image")
	private String imagePath;
	
	@Option(names = {"-p", "--project"}, description = "Path to a project file (.qpproj).", paramLabel = "project")
	private String projectPath;
	
	@Option(names = {"-s", "--save"}, description = "Request that data files are updated for each image in the project.", paramLabel = "save")
	boolean save;
	
	@Option(names = {"-h", "--help"}, usageHelp = true, description = "Show this help message and exit.")
	boolean usageHelpRequested;
	
	@Override
	public void run() {
		try {
			if (projectPath != null && !projectPath.toLowerCase().endsWith(ProjectIO.getProjectExtension()))
				throw new IOException("Project file must end with '.qpproj'");
			if (scriptCommand == null) {
				if (scriptFile == null || scriptFile.equals("") || !scriptFile.endsWith(".groovy"))
					throw new IOException("File must be a valid script file (.groovy): " + scriptFile);
			} else if (scriptFile != null) {
				throw new IllegalArgumentException("Either a script file or a script command may be provided, but not both!");
			}
			
			ImageData<BufferedImage> imageData;
			
			if (projectPath != null && !projectPath.equals("")) {
				Project<BufferedImage> project = ProjectIO.loadProject(new File(projectPath), BufferedImage.class);
				for (var entry: project.getImageList()) {
					imageData = entry.readImageData();
					try {
						Object result = runScript(entry.readImageData());
						if (result != null)
							System.out.println(result);
						if (save)
							entry.saveImageData(imageData);
					} catch (Exception e) {
						logger.error("Error running script for image: " + entry.getImageName(), e);
					}
					imageData.getServer().close();
				}
			} else if (imagePath != null && !imagePath.equals("")) {
				ImageServer<BufferedImage> server = ImageServerProvider.buildServer(imagePath, BufferedImage.class);
				imageData = new ImageData<>(server);
				Object result = runScript(imageData);
				if (result != null)
					System.out.println(result);
				server.close();
			} else {
				Object result = runScript(null);
				if (result != null)
					System.out.println(result);
			}
			
		} catch (Exception e) {
			logger.error(e.getLocalizedMessage());
		}
	}
	
	private Object runScript(ImageData<BufferedImage> imageData) throws IOException, ScriptException {
		Object result = null;
		
		ClassLoader classLoader = new ExtensionClassLoader();
		ScriptEngineManager manager = new ScriptEngineManager(classLoader);
		
		String script = scriptCommand;
		ScriptEngine engine;
		if (script == null) {
			String ext = scriptFile.substring(scriptFile.lastIndexOf(".")+1);
			engine = manager.getEngineByExtension(ext);
			if (engine == null)
				throw new IllegalArgumentException("No script engine found for " + scriptFile);
			
			// Try to run the script
			// Read script
			script = GeneralTools.readFileAsString(scriptFile);
		} else
			engine = manager.getEngineByExtension("groovy");
		
		
		// Try to make sure that the standard outputs are used
		ScriptContext context = new SimpleScriptContext();
		PrintWriter outWriter = new PrintWriter(System.out, true);
		PrintWriter errWriter = new PrintWriter(System.err, true);
		context.setWriter(outWriter);
		context.setErrorWriter(errWriter);
		
		// Rather inelegant... but set batch image data for both QP classes that we know of...
		QP.setBatchImageData(imageData);
		QPEx.setBatchImageData(imageData);

		// Evaluate the script
		result = DefaultScriptEditor.executeScript(engine, script, imageData, true, context);
		
		// Ensure writers are flushed
		outWriter.flush();
		errWriter.flush();
		
		// return output, which may be null
		return result;
	}
	
}<|MERGE_RESOLUTION|>--- conflicted
+++ resolved
@@ -160,19 +160,11 @@
 				CLIArgs.add("--quiet=true");
 		
 			if (project != null && !project.equals("") && project.endsWith(ProjectIO.getProjectExtension()))
-<<<<<<< HEAD
-				CLIArgs.addAll(Arrays.asList("--project=" + project));
-		
-			if (image != null && !image.equals(""))
-				CLIArgs.addAll(Arrays.asList("--image=" + image));
-
-=======
 				CLIArgs.add("--project=" + project);
 		
 			if (image != null && !image.equals(""))
 				CLIArgs.add("--image=" + image);
 			
->>>>>>> be718366
 			QuPathApp.launch(QuPathApp.class, CLIArgs.toArray(new String[CLIArgs.size()]));
 
 		} else {
