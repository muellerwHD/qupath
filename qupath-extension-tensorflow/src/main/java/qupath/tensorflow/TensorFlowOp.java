/*-
 * #%L
 * This file is part of QuPath.
 * %%
 * Copyright (C) 2018 - 2020 QuPath developers, The University of Edinburgh
 * %%
 * QuPath is free software: you can redistribute it and/or modify
 * it under the terms of the GNU General Public License as
 * published by the Free Software Foundation, either version 3 of the
 * License, or (at your option) any later version.
 * 
 * QuPath is distributed in the hope that it will be useful,
 * but WITHOUT ANY WARRANTY; without even the implied warranty of
 * MERCHANTABILITY or FITNESS FOR A PARTICULAR PURPOSE.  See the
 * GNU General Public License for more details.
 * 
 * You should have received a copy of the GNU General Public License 
 * along with QuPath.  If not, see <https://www.gnu.org/licenses/>.
 * #L%
 */

package qupath.tensorflow;

import java.io.File;
import java.util.ArrayList;
import java.util.Collections;
import java.util.HashMap;
import java.util.List;
import java.util.Map;
import java.util.stream.Collectors;
import java.util.stream.LongStream;

import org.bytedeco.opencv.global.opencv_core;
import org.bytedeco.opencv.opencv_core.Mat;
import org.slf4j.Logger;
import org.slf4j.LoggerFactory;
import org.tensorflow.SavedModelBundle;
import org.tensorflow.Session.Runner;
import org.tensorflow.Tensor;
import org.tensorflow.framework.MetaGraphDef;
import org.tensorflow.framework.SignatureDef;
import org.tensorflow.framework.TensorInfo;

import com.google.protobuf.InvalidProtocolBufferException;

import qupath.lib.images.servers.ImageChannel;
import qupath.lib.regions.Padding;
import qupath.opencv.ops.ImageOp;
import qupath.opencv.ops.ImageOps.PaddedOp;
import qupath.opencv.tools.OpenCVTools;

/**
 * An {@link ImageOp} that runs a TensorFlow model for prediction.
 * 
 * @author Pete Bankhead
 */
public class TensorFlowOp extends PaddedOp {
	
	private final static Logger logger = LoggerFactory.getLogger(TensorFlowOp.class);
	
	private final static int DEFAULT_TILE_SIZE = 512;
	
	private String modelPath;
	private int tileWidth = 512;
	private int tileHeight = 512;
	
	private Padding padding;
	
	// Identifier for the requested output node - may be null to use the default output
	private String outputName = null;
	
	private transient TensorFlowBundle bundle;
	private transient Exception exception;

	TensorFlowOp(String modelPath, int tileWidth, int tileHeight, Padding padding, String outputName) {
		super();
		logger.debug("Creating op from {}", modelPath);
		this.modelPath = modelPath;
		this.outputName = outputName;
		this.tileWidth = tileWidth;
		this.tileHeight = tileHeight;
		if (padding == null)
			this.padding = Padding.empty();
		else
			this.padding = padding;
		
		// Correct tile sizes, if required
		correctTileSize();
	}
	
	private void correctTileSize() {
		var bundle = loadBundle(modelPath);
		if (!bundle.singleInput() || !bundle.singleOutput()) {
			logger.warn("Only a single input & output supported for an op!");			
			logger.warn("Any other input/output will be dropped from {}", bundle);			
		}
		var inputShape = bundle.getInput().getShape();
		long width = inputShape[2];
		long height = inputShape[1];
		if (width > 0 && width != tileWidth) {
			logger.warn("Updating tile width from {} to {}", tileWidth, width);
			tileWidth = (int)width;
		} else if (tileWidth <= 0) {
			logger.warn("Setting default tile width: {}", DEFAULT_TILE_SIZE);
			tileWidth = DEFAULT_TILE_SIZE;
		}
		
		if (height > 0 && height != tileHeight) {
			logger.warn("Updating tile height from {} to {}", tileHeight, height);
			tileHeight = (int)height;
		} else if (tileHeight <= 0) {
			logger.warn("Setting default tile height: {}", DEFAULT_TILE_SIZE);
			tileHeight = DEFAULT_TILE_SIZE;
		}
	}
	
	
	private TensorFlowBundle getBundle() {
		if (bundle == null && exception == null) {
			try {
				bundle = loadBundle(modelPath);
			} catch (Exception e) {
				logger.error("Unable to load bundle: " + e.getLocalizedMessage(), e);
				this.exception = e;
			}
		}
		return bundle;
	}
	
	// Not needed
	@Override
	protected Padding calculatePadding() {
		return padding;
	}

	@Override
	protected Mat transformPadded(Mat input) {
		var bundle = getBundle();
		if (exception != null)
			throw new RuntimeException(exception);
		
		String inputName = bundle.getInput().getName();
		String outputName2 = this.outputName == null ? bundle.getOutput().getName() : this.outputName;
		
		if (tileWidth > 0 && tileHeight > 0)
			return OpenCVTools.applyTiled(m -> run(bundle.bundle.session().runner(), m, inputName, outputName2), input, tileWidth, tileHeight, opencv_core.BORDER_REFLECT);
		else
			return run(bundle.bundle.session().runner(), input, inputName, outputName2);
	}
	
	
	private static Mat run(Runner runner, Mat mat, String inputName, String outputName) {

		if (mat.depth() != opencv_core.CV_32F) {
			var mat2 = new Mat();
			mat.convertTo(mat2, opencv_core.CV_32F);
			mat = mat2;
		}

		Mat result;
		try (var tensor = TensorFlowTools.convertToTensor(mat)) {

			List<Tensor<?>> outputs = runner
					.feed(inputName, tensor)
					.fetch(outputName)
					.run();

			logger.debug("Number of outputs: {}", outputs.size());
			var outputTensor = outputs.get(0);
			result = TensorFlowTools.convertToMat(outputTensor);

			for (var output : outputs)
				output.close();
			
			return result;
		}
	}
	
    
	
	@Override
	public Padding getPadding() {
		return super.getPadding();
//        return Padding.empty();
    }

    @Override
   public List<ImageChannel> getChannels(List<ImageChannel> channels) {
        var names = new ArrayList<String>();
        var bundle = getBundle();
        var output = bundle.getOutput();
        long[] shape;
        String name = outputName;
        if (outputName == null || outputName.equals(output.getName())) {
        	name = output.getName();
        	shape = output.getShape();
        } else
        	shape = bundle.getOutputShape(outputName);
        if (shape == null) {
        	logger.warn("Cannot determine number of output channels - output shape is unknown!");
        	return channels;
        }
        var nChannels = shape[shape.length-1];
        for (int i = 0; i < nChannels; i++)
            names.add(name + " " + i);
        return ImageChannel.getChannelList(names.toArray(String[]::new));
    }
    
    
    
    
    private static Map<String, TensorFlowBundle> cachedBundles = new HashMap<>();
    
    private static TensorFlowBundle loadBundle(String path) {
    	return cachedBundles.computeIfAbsent(path, p -> new TensorFlowBundle(p));
    }
    
    
    private static class TensorFlowBundle {
    	
    	private final static Logger logger = LoggerFactory.getLogger(TensorFlowBundle.class);

    	private String pathModel;
        private SavedModelBundle bundle;
        
        private List<SimpleTensorInfo> inputs;
        private List<SimpleTensorInfo> outputs;
    	
    	private MetaGraphDef metaGraphDef;
    	private SignatureDef sigDef;
    	
    	private TensorFlowBundle(String pathModel) {
    		
    		this.pathModel = pathModel;
    		
    		var dir = new File(pathModel);
    		if (!dir.exists()) {
    			throw new IllegalArgumentException(pathModel + " does not exist!");
    		} else if (!dir.isDirectory()) {
    			throw new IllegalArgumentException(pathModel + " is not a valid TensorFlow model directory!");    			
    		}

    		
    		// Load the bundle
    		bundle = SavedModelBundle.load(pathModel, "serve");
    		
    		try {
				metaGraphDef = MetaGraphDef.parseFrom(bundle.metaGraphDef());
			} catch (InvalidProtocolBufferException e) {
				throw new RuntimeException("Cannot parse MetaGraphDef!", e);
			}
    		for (var entry : metaGraphDef.getSignatureDefMap().entrySet()) {
    			var sigdef = entry.getValue();
    			if (inputs == null || inputs.isEmpty()) {
    				logger.info("Found SignatureDef: {} (method={})", entry.getKey(), sigdef.getMethodName());
    				this.sigDef = sigdef;
    				inputs = sigdef.getInputsMap().values().stream().map(t -> new SimpleTensorInfo(t)).collect(Collectors.toList());
    				outputs = sigdef.getOutputsMap().values().stream().map(t -> new SimpleTensorInfo(t)).collect(Collectors.toList());
    			} else {
    				logger.warn("Extra SignatureDef found - will be ignored ({}, method={})", entry.getKey(), sigdef.getMethodName());
    			}
    		}
    		
    		if (inputs.size() != 1) {
    			logger.warn("Inputs: {}", inputs);
    		}
    		if (outputs.size() != 1) {
    			logger.warn("Outputs: {}", outputs);
    		}
    		
        	logger.info("Loaded {}", this);
        }
    	
    	/**
    	 * Get the path to the model (a directory).
    	 * @return
    	 */
    	public String getModelPath() {
    		return pathModel;
    	}
    	
    	public long[] getOutputShape(String name) {
    		var op = bundle.graph().operation(name);
    		if (op == null)
    			return null;
    		int nOutputs = op.numOutputs();
    		if (nOutputs > 1) {
    			logger.warn("Operation {} has {} outputs!", name, nOutputs);
    		} else if (nOutputs == 0)
    			return new long[0];
    		var shapeObject = op.output(0).shape();
    		long[] shape = new long[shapeObject.numDimensions()];
    		for (int i = 0; i < shape.length; i++)
    			shape[i] = shapeObject.size(i);
    		return shape;
    	}

    	/**
    	 * Get information about the first required output (often the only one).
    	 * @return
    	 */
    	public SimpleTensorInfo getInput() {
    		return inputs == null || inputs.isEmpty() ? null : inputs.get(0);
    	}

    	/**
    	 * Get information about all required inputs, or an empty list if no information is available.
    	 * @return
    	 */
    	public List<SimpleTensorInfo> getInputs() {
    		return inputs == null ? Collections.emptyList() : Collections.unmodifiableList(inputs);
    	}
    	
    	/**
    	 * Get the first provided output (often the only one).
    	 * @return
    	 */
    	public SimpleTensorInfo getOutput() {
    		return outputs == null || outputs.isEmpty() ? null : outputs.get(0);
    	}

    	/**
    	 * Get information about all provided outputs, or an empty list if no information is available.
    	 * @return
    	 */
    	public List<SimpleTensorInfo> getOutputs() {
    		return outputs == null ? Collections.emptyList() : Collections.unmodifiableList(outputs);
    	}
    	
    	/**
    	 * Returns true if the model takes a single input.
    	 * @return
    	 */
    	public boolean singleInput() {
    		return inputs != null && inputs.size() == 1;
    	}
    	
    	/**
    	 * Returns true if the model provides a single output.
    	 * @return
    	 */
    	public boolean singleOutput() {
    		return outputs != null && outputs.size() == 1;
    	}

<<<<<<< HEAD
=======
            var outputNames = new StringVector(outputName == null ? this.outputName : outputName);
            var targetNodeNames = new StringVector();
            var status = bundle.session().Run(
                    inputs,
                    outputNames,
                    targetNodeNames,
                    outputs
            );
            
            if (!status.ok()) {
            	throw new RuntimeException(status.error_message().getString());
            }
            
            logger.debug("Number of outputs: {}", outputs.size());
            var outputTensor = outputs.get(0L);
            var output = TensorFlowTools.convertToMat(outputTensor);
            
            inputs.close();
            outputNames.close();
            targetNodeNames.close();
            outputTensor.close();
            
            return output;
        }
        
>>>>>>> 43aad4ec
        @Override
        public String toString() {
        	if (singleInput() && singleOutput())
            	return String.format("TensorFlow bundle: %s, (input=%s, output=%s)",
            			getModelPath(), getInput(), getOutput());
        	return String.format("TensorFlow bundle: %s, (inputs=%s, outputs=%s)",
        			getModelPath(), getInputs(), getOutputs());
//        	return String.format("TensorFlow bundle: %s, (input%s [%s], output=%s [%s])",
//        			pathModel, inputName, arrayToString(inputShape), outputName, arrayToString(outputShape));
        }

    }
    
    /**
     * Helper class for parsing the essential info for an input/output tensor.
     */
    public static class SimpleTensorInfo {
    	
    	private TensorInfo info;
    	private String name;
    	private long[] shape;
    	
    	SimpleTensorInfo(TensorInfo info) {
    		this.info = info;
    		this.name = info.getName();
			if (info.hasTensorShape()) {
				var dims = info.getTensorShape().getDimList();
				shape = new long[dims.size()];
				for (int i = 0; i < dims.size(); i++) {
					var d = dims.get(i);
					shape[i] = d.getSize();
				}
			}
    	}
    	
    	TensorInfo getInfo() {
    		return info;
    	}
    	
    	public String getName() {
    		return name;
    	}
    	
    	public long[] getShape() {
    		return shape == null ? null : shape.clone();
    	}
    	
    	@Override
    	public String toString() {
    		if (shape == null) {
    			return name + " (no shape)";
    		} else {
    			return name + " (" + 
    					LongStream.of(shape).mapToObj(l -> Long.toString(l)).collect(Collectors.joining(", "))
    							+ ")";    			
    		}
    	}
    	
    }

	
}<|MERGE_RESOLUTION|>--- conflicted
+++ resolved
@@ -8,13 +8,13 @@
  * it under the terms of the GNU General Public License as
  * published by the Free Software Foundation, either version 3 of the
  * License, or (at your option) any later version.
- * 
+ *
  * QuPath is distributed in the hope that it will be useful,
  * but WITHOUT ANY WARRANTY; without even the implied warranty of
  * MERCHANTABILITY or FITNESS FOR A PARTICULAR PURPOSE.  See the
  * GNU General Public License for more details.
- * 
- * You should have received a copy of the GNU General Public License 
+ *
+ * You should have received a copy of the GNU General Public License
  * along with QuPath.  If not, see <https://www.gnu.org/licenses/>.
  * #L%
  */
@@ -51,24 +51,24 @@
 
 /**
  * An {@link ImageOp} that runs a TensorFlow model for prediction.
- * 
+ *
  * @author Pete Bankhead
  */
 public class TensorFlowOp extends PaddedOp {
-	
+
 	private final static Logger logger = LoggerFactory.getLogger(TensorFlowOp.class);
-	
+
 	private final static int DEFAULT_TILE_SIZE = 512;
-	
+
 	private String modelPath;
 	private int tileWidth = 512;
 	private int tileHeight = 512;
-	
+
 	private Padding padding;
-	
+
 	// Identifier for the requested output node - may be null to use the default output
 	private String outputName = null;
-	
+
 	private transient TensorFlowBundle bundle;
 	private transient Exception exception;
 
@@ -83,16 +83,16 @@
 			this.padding = Padding.empty();
 		else
 			this.padding = padding;
-		
+
 		// Correct tile sizes, if required
 		correctTileSize();
 	}
-	
+
 	private void correctTileSize() {
 		var bundle = loadBundle(modelPath);
 		if (!bundle.singleInput() || !bundle.singleOutput()) {
-			logger.warn("Only a single input & output supported for an op!");			
-			logger.warn("Any other input/output will be dropped from {}", bundle);			
+			logger.warn("Only a single input & output supported for an op!");
+			logger.warn("Any other input/output will be dropped from {}", bundle);
 		}
 		var inputShape = bundle.getInput().getShape();
 		long width = inputShape[2];
@@ -104,7 +104,7 @@
 			logger.warn("Setting default tile width: {}", DEFAULT_TILE_SIZE);
 			tileWidth = DEFAULT_TILE_SIZE;
 		}
-		
+
 		if (height > 0 && height != tileHeight) {
 			logger.warn("Updating tile height from {} to {}", tileHeight, height);
 			tileHeight = (int)height;
@@ -113,8 +113,8 @@
 			tileHeight = DEFAULT_TILE_SIZE;
 		}
 	}
-	
-	
+
+
 	private TensorFlowBundle getBundle() {
 		if (bundle == null && exception == null) {
 			try {
@@ -126,7 +126,7 @@
 		}
 		return bundle;
 	}
-	
+
 	// Not needed
 	@Override
 	protected Padding calculatePadding() {
@@ -138,17 +138,17 @@
 		var bundle = getBundle();
 		if (exception != null)
 			throw new RuntimeException(exception);
-		
+
 		String inputName = bundle.getInput().getName();
 		String outputName2 = this.outputName == null ? bundle.getOutput().getName() : this.outputName;
-		
+
 		if (tileWidth > 0 && tileHeight > 0)
 			return OpenCVTools.applyTiled(m -> run(bundle.bundle.session().runner(), m, inputName, outputName2), input, tileWidth, tileHeight, opencv_core.BORDER_REFLECT);
 		else
 			return run(bundle.bundle.session().runner(), input, inputName, outputName2);
 	}
-	
-	
+
+
 	private static Mat run(Runner runner, Mat mat, String inputName, String outputName) {
 
 		if (mat.depth() != opencv_core.CV_32F) {
@@ -171,13 +171,13 @@
 
 			for (var output : outputs)
 				output.close();
-			
+
 			return result;
 		}
 	}
-	
-    
-	
+
+
+
 	@Override
 	public Padding getPadding() {
 		return super.getPadding();
@@ -205,45 +205,45 @@
             names.add(name + " " + i);
         return ImageChannel.getChannelList(names.toArray(String[]::new));
     }
-    
-    
-    
-    
+
+
+
+
     private static Map<String, TensorFlowBundle> cachedBundles = new HashMap<>();
-    
+
     private static TensorFlowBundle loadBundle(String path) {
     	return cachedBundles.computeIfAbsent(path, p -> new TensorFlowBundle(p));
     }
-    
-    
+
+
     private static class TensorFlowBundle {
-    	
+
     	private final static Logger logger = LoggerFactory.getLogger(TensorFlowBundle.class);
 
     	private String pathModel;
         private SavedModelBundle bundle;
-        
+
         private List<SimpleTensorInfo> inputs;
         private List<SimpleTensorInfo> outputs;
-    	
+
     	private MetaGraphDef metaGraphDef;
     	private SignatureDef sigDef;
-    	
+
     	private TensorFlowBundle(String pathModel) {
-    		
+
     		this.pathModel = pathModel;
-    		
+
     		var dir = new File(pathModel);
     		if (!dir.exists()) {
     			throw new IllegalArgumentException(pathModel + " does not exist!");
     		} else if (!dir.isDirectory()) {
-    			throw new IllegalArgumentException(pathModel + " is not a valid TensorFlow model directory!");    			
+    			throw new IllegalArgumentException(pathModel + " is not a valid TensorFlow model directory!");
     		}
 
-    		
+
     		// Load the bundle
     		bundle = SavedModelBundle.load(pathModel, "serve");
-    		
+
     		try {
 				metaGraphDef = MetaGraphDef.parseFrom(bundle.metaGraphDef());
 			} catch (InvalidProtocolBufferException e) {
@@ -260,17 +260,17 @@
     				logger.warn("Extra SignatureDef found - will be ignored ({}, method={})", entry.getKey(), sigdef.getMethodName());
     			}
     		}
-    		
+
     		if (inputs.size() != 1) {
     			logger.warn("Inputs: {}", inputs);
     		}
     		if (outputs.size() != 1) {
     			logger.warn("Outputs: {}", outputs);
     		}
-    		
+
         	logger.info("Loaded {}", this);
         }
-    	
+
     	/**
     	 * Get the path to the model (a directory).
     	 * @return
@@ -278,7 +278,7 @@
     	public String getModelPath() {
     		return pathModel;
     	}
-    	
+
     	public long[] getOutputShape(String name) {
     		var op = bundle.graph().operation(name);
     		if (op == null)
@@ -310,7 +310,7 @@
     	public List<SimpleTensorInfo> getInputs() {
     		return inputs == null ? Collections.emptyList() : Collections.unmodifiableList(inputs);
     	}
-    	
+
     	/**
     	 * Get the first provided output (often the only one).
     	 * @return
@@ -326,7 +326,7 @@
     	public List<SimpleTensorInfo> getOutputs() {
     		return outputs == null ? Collections.emptyList() : Collections.unmodifiableList(outputs);
     	}
-    	
+
     	/**
     	 * Returns true if the model takes a single input.
     	 * @return
@@ -334,7 +334,7 @@
     	public boolean singleInput() {
     		return inputs != null && inputs.size() == 1;
     	}
-    	
+
     	/**
     	 * Returns true if the model provides a single output.
     	 * @return
@@ -343,34 +343,6 @@
     		return outputs != null && outputs.size() == 1;
     	}
 
-<<<<<<< HEAD
-=======
-            var outputNames = new StringVector(outputName == null ? this.outputName : outputName);
-            var targetNodeNames = new StringVector();
-            var status = bundle.session().Run(
-                    inputs,
-                    outputNames,
-                    targetNodeNames,
-                    outputs
-            );
-            
-            if (!status.ok()) {
-            	throw new RuntimeException(status.error_message().getString());
-            }
-            
-            logger.debug("Number of outputs: {}", outputs.size());
-            var outputTensor = outputs.get(0L);
-            var output = TensorFlowTools.convertToMat(outputTensor);
-            
-            inputs.close();
-            outputNames.close();
-            targetNodeNames.close();
-            outputTensor.close();
-            
-            return output;
-        }
-        
->>>>>>> 43aad4ec
         @Override
         public String toString() {
         	if (singleInput() && singleOutput())
@@ -383,16 +355,16 @@
         }
 
     }
-    
+
     /**
      * Helper class for parsing the essential info for an input/output tensor.
      */
     public static class SimpleTensorInfo {
-    	
+
     	private TensorInfo info;
     	private String name;
     	private long[] shape;
-    	
+
     	SimpleTensorInfo(TensorInfo info) {
     		this.info = info;
     		this.name = info.getName();
@@ -405,31 +377,31 @@
 				}
 			}
     	}
-    	
+
     	TensorInfo getInfo() {
     		return info;
     	}
-    	
+
     	public String getName() {
     		return name;
     	}
-    	
+
     	public long[] getShape() {
     		return shape == null ? null : shape.clone();
     	}
-    	
+
     	@Override
     	public String toString() {
     		if (shape == null) {
     			return name + " (no shape)";
     		} else {
-    			return name + " (" + 
+    			return name + " (" +
     					LongStream.of(shape).mapToObj(l -> Long.toString(l)).collect(Collectors.joining(", "))
-    							+ ")";    			
+    							+ ")";
     		}
     	}
-    	
+
     }
 
-	
+
 }